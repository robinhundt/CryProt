--- conflicted
+++ resolved
@@ -3,15 +3,6 @@
 pub mod alloc;
 pub mod block;
 pub mod random_oracle;
-<<<<<<< HEAD
-pub mod transpose;
-pub mod aes_hash;
-pub mod utils;
-=======
-#[doc(hidden)]
-#[cfg(feature = "__testing")]
-pub mod test_utils;
->>>>>>> 3b0e2faa
 #[cfg(feature = "tokio-rayon")]
 pub mod tokio_rayon;
 pub mod transpose;
