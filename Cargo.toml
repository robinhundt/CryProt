--- conflicted
+++ resolved
@@ -1,9 +1,5 @@
 [workspace]
-<<<<<<< HEAD
-members = ["seec-core", "seec-net", "seec-ot"]
-=======
 members = ["seec-core", "seec-net", "seec-ot", "seec-pprf"]
->>>>>>> 3b0e2faa
 resolver = "2"
 
 [workspace.dependencies]
